--- conflicted
+++ resolved
@@ -1,8 +1,4 @@
 [workspace]
 resolver = "2"
-<<<<<<< HEAD
-members = ["ast", "compiler", "parser", "parser_combinators", "tests"]
-=======
-members = [ "compiler","parser", "tests"]
-# members = ["compiler", "parser", "parser_combinators", "tests"]
->>>>>>> d408efaf
+members = ["compiler", "parser", "tests"]
+# members = ["compiler", "parser", "parser_combinators", "tests"]